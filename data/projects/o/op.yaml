--- conflicted
+++ resolved
@@ -1,8 +1,4 @@
-<<<<<<< HEAD
-version: 6
-=======
 version: 7
->>>>>>> c52204fa
 name: op
 display_name: OP
 github:

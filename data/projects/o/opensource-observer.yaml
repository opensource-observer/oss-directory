version: 7
name: opensource-observer
display_name: Open Source Observer
description: Open Source Observer is a free analytics suite that helps funders
  measure the impact of open source software contributions to the health of
  their ecosystem.
websites:
  - url: https://www.opensource.observer
github:
  - url: https://github.com/opensource-observer
npm:
  - url: https://www.npmjs.com/package/oss-directory
blockchain:
  - address: "0xc5bfce27e0e7a7d7731bc23b92ebc62b9ed63b83"
    networks:
      - optimism
    tags:
      - safe
      - wallet
  - address: "0x87feed6162cb7dfe6b62f64366742349bf4d1b05"
    networks:
      - any_evm
    tags:
      - eoa
      - wallet
    name: impactevaluator.eth
  - address: "0x5cbd6362e6f222d2a0feb89f32566ebd27091b98"
    networks:
      - arbitrum_one
    tags:
      - safe
      - wallet
  - address: "0x06D5d71b8B35EA1eECb09522b34d2E8d2Bb33e6c"
    networks:
      - mainnet
    tags:
      - safe
      - wallet
<<<<<<< HEAD
    
=======
comments:
  - "This is a comment"
>>>>>>> e3844f84
<|MERGE_RESOLUTION|>--- conflicted
+++ resolved
@@ -35,10 +35,4 @@
       - mainnet
     tags:
       - safe
-      - wallet
-<<<<<<< HEAD
-    
-=======
-comments:
-  - "This is a comment"
->>>>>>> e3844f84
+      - wallet
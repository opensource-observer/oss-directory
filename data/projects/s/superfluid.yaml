version: 7
name: superfluid
display_name: Superfluid
description: Rails for realtime finance
websites:
  - url: https://www.superfluid.finance
social:
  twitter:
    - url: https://x.com/Superfluid_HQ
  farcaster:
    - url: https://warpcast.com/superfluid
github:
  - url: https://github.com/superfluid-finance
blockchain:
  - address: "0xd15d5d0f5b1b56a4daef75cfe108cb825e97d015"
    networks:
      - any_evm
    tags:
      - deployer
      - eoa
  - address: "0xd82fbd545f8205f67006309773b2e065c6764ee5"
    networks:
      - any_evm
    tags:
      - deployer
      - eoa
  - address: "0x83a15cb9781458b421ad11def469586242cd06cb"
    networks:
      - any_evm
    tags:
      - deployer
      - eoa
  - address: "0x8b1727d9322e7bb82e87018f0a4f0d60a3d0866d"
    networks:
      - any_evm
    tags:
      - deployer
      - eoa
  - address: "0xcd6596071e9cb8fc358796f2839a5704496795f9"
    networks:
      - any_evm
    tags:
      - deployer
      - eoa
  - address: "0xe1c7ece25c1f7dbbddfe13b764873e29f409850a"
    networks:
      - optimism
    tags:
      - contract
      - factory
    name: unverified
  - address: "0x1b16d87ed061d08132af1461f32c9bc065bd18ea"
    networks:
      - optimism
    tags:
      - contract
      - factory
    name: unverified
  - address: "0x0b6f95cd515e3c2d5ac5b890ea8d8ccc602cde18"
    networks:
      - optimism
    tags:
      - contract
      - factory
    name: UUPSProxy
  - address: "0xe64f81d5ddda1c7172e5c6d964e8ef1bd82d8704"
    networks:
      - optimism
    tags:
      - contract
      - factory
    name: unverified
  - address: "0x0fb7694c990cf19001127391dbe53924dd7a61c7"
    networks:
      - arbitrum_one
      - mainnet
      - optimism
    tags:
      - contract
      - factory
    name: various:DiffersByChain
  - address: "0x567c4b141ed61923967ca25ef4906c8781069a10"
    networks:
      - optimism
    tags:
      - contract
      - factory
    name: UUPSProxy
  - address: "0x8276469a443d5c6b7146bed45e2abcad3b6adad9"
    networks:
      - optimism
    tags:
      - contract
      - factory
    name: UUPSProxy
  - address: "0xcb0ff4d0ca186f0fc0301258066fe3fa258417a6"
    networks:
      - optimism
    tags:
      - contract
      - factory
    name: ExistentialNFTCloneFactory
  - address: "0x97efe74c88bbbc78c688107e6f88105a05d4ac37"
    networks:
      - optimism
    tags:
      - contract
    name: unverified
  - address: "0x8a63b9b37487477a8cbfa7a5a91a3720d9152daa"
    networks:
      - optimism
    tags:
      - contract
    name: UUPSProxy
  - address: "0x109412e3c84f0539b43d39db691b08c90f58dc7c"
    networks:
      - mainnet
      - optimism
    tags:
      - contract
    name: various:DiffersByChain
  - address: "0x0c6d90a98426bfd572a5c5be572a7f6bd1c5ed76"
    networks:
      - arbitrum_one
      - optimism
    tags:
      - contract
    name: various:DiffersByChain
  - address: "0x5735c32c38f5af0fb04a7c77c832ba4d7abffec8"
    networks:
      - arbitrum_one
      - optimism
    tags:
      - contract
    name: various:DiffersByChain
  - address: "0x95b9f4a244dba7aaadb8f7c837ee681811b9e73d"
    networks:
      - arbitrum_one
      - optimism
    tags:
      - contract
    name: various:DiffersByChain
  - address: "0x88ab2cbd7976dbb4cbc253dabb89a5a2fe5c4a20"
    networks:
      - optimism
    tags:
      - contract
    name: unverified
  - address: "0xe56ca65b2446f107d78f45b358697774e30068ea"
    networks:
      - optimism
    tags:
      - contract
    name: Superfluid
  - address: "0xf06a4a23a0b1cf436cf0f1c0af8ed20380f01d0b"
    networks:
      - arbitrum_one
      - optimism
    tags:
      - contract
    name: unverified
  - address: "0x554a8acef6c689a74b25b1c41f58fa2e678162b5"
    networks:
      - arbitrum_one
      - optimism
    tags:
      - contract
    name: various:DiffersByChain
  - address: "0x2e15b3cd0ec91ccf925e030a1f25c3422b7b5f43"
    networks:
      - optimism
    tags:
      - contract
    name: Resolver
  - address: "0x743b5f46bc86caf41be4956d9275721e0531b186"
    networks:
      - optimism
    tags:
      - contract
    name: Resolver
  - address: "0x204C6f131bb7F258b2Ea1593f5309911d8E458eD"
    networks:
      - optimism
    tags:
      - contract
    name: CFAv1
  - address: "0x68Ae17fa7a31b86F306c383277552fd4813b0d35"
    networks:
      - optimism
    tags:
      - contract
    name: GDAv1
  - address: "0xc4ce5118C3B20950ee288f086cb7FC166d222D4c"
    networks:
      - optimism
    tags:
      - contract
    name: IDAv1
  - address: "0xe8B40071df98bBEe23833905AFcF7b28fC7Ca3cb"
    networks:
      - optimism
    tags:
      - contract
    name: SuperfluidLoaderv1
  - address: "0x55c8fc400833eEa791087cF343Ff2409A39DeBcC"
    networks:
      - optimism
    tags:
      - contract
    name: FlowScheduler
  - address: "0x4ac8bd1bdae47beef2d1c6aa62229509b962aa0d"
    networks:
      - optimism
    tags:
      - contract
    name: SETHProxy
  - address: "0x9e6c7fb511090e9a0de0bf6a0e5358dd90ec0432"
    networks:
      - optimism
    tags:
      - contract
    name: ConstantFlowAgreementV1
  - address: "0xd38ce9c40e9f95f19ad0735357ebb88c6f6c3b10"
    networks:
      - optimism
    tags:
      - contract
    name: InstantDistributionAgreementV1
  - address: "0x5487d078ca8933e83d91d5e7afbe3a7bfc3412d6"
    networks:
      - arbitrum_one
      - optimism
    tags:
      - contract
    name: various:DiffersByChain
  - address: "0x609b9d9d6ee9c3200745a79b9d3398dbd63d509f"
    networks:
      - arbitrum_one
      - optimism
    tags:
      - contract
    name: Resolver
  - address: "0xfbe332e001d6b54e1f4b63c2343b8e7746d99ece"
    networks:
      - arbitrum_one
      - optimism
    tags:
      - contract
    name: various:DiffersByChain
  - address: "0x6b0dacea6a72e759243c99eaed840dee9564c194"
    networks:
      - optimism
    tags:
      - contract
    name: ConstantFlowAgreementV1
  - address: "0x16826ecdd359f8d3b1b3078a16fe09eac5d26d8f"
    networks:
      - optimism
    tags:
      - contract
    name: unverified
  - address: "0xf04f2c525819691ed9abd3d2b7109e1633795e68"
    networks:
      - arbitrum_one
      - optimism
    tags:
      - contract
    name: various:DiffersByChain
  - address: "0x6c66e5c5d201a753ff497f2e9ec5d545631854d0"
    networks:
      - arbitrum_one
      - optimism
    tags:
      - contract
    name: various:DiffersByChain
  - address: "0x15f0ca26781c3852f8166ed2ebce5d18265cceb7"
    networks:
      - optimism
    tags:
      - contract
    name: unverified
  - address: "0xcc09225a656a08b5333bab909362bda32f8d79a2"
    networks:
      - arbitrum_one
      - optimism
    tags:
      - contract
    name: various:DiffersByChain
  - address: "0x36f91179551fb2516e242c527c2552c2f14b2cf8"
    networks:
      - arbitrum_one
      - optimism
    tags:
      - contract
    name: various:DiffersByChain
  - address: "0xc95346b7394009ccefaa62eca28797804b2bcf1c"
    networks:
      - optimism
    tags:
      - contract
    name: InstantDistributionAgreementV1
  - address: "0x72e92c548fbc7066a108f641715850bc94dd4931"
    networks:
      - arbitrum_one
      - optimism
    tags:
      - contract
    name: various:DiffersByChain
  - address: "0x1eece78f76843001039f5f4de41d68ec9a80a1f7"
    networks:
      - arbitrum_one
      - optimism
    tags:
      - contract
    name: various:DiffersByChain
  - address: "0x5d3230f182ae16ef5b6f6e9dae5732d3c3324f0f"
    networks:
      - optimism
    tags:
      - contract
    name: SuperTokenFactory
  - address: "0xdf3f4b9e4e67a21c868d043a92ae921ff0ebadbb"
    networks:
      - arbitrum_one
      - optimism
    tags:
      - contract
    name: various:DiffersByChain
  - address: "0x882703dc8239e2ba167e06ce1fcf654e17a0bd06"
    networks:
      - optimism
    tags:
      - contract
    name: SuperToken
  - address: "0xc7502e273599c744925c905f490c41366dc1ab50"
    networks:
      - optimism
    tags:
      - contract
    name: UUPSProxy
  - address: "0x04515b6c0bf314efbdedece646432357deb3cbb7"
    networks:
      - arbitrum_one
      - optimism
    tags:
      - contract
    name: various:DiffersByChain
  - address: "0xa3c8502187fd7a7118ead59dc811281448946c8f"
    networks:
      - optimism
    tags:
      - contract
    name: TOGA
  - address: "0xf8d8f02b788de5191ecd20f7bdb07d80963410b5"
    networks:
      - optimism
    tags:
      - contract
    name: InstantDistributionAgreementV1
  - address: "0xe3cf7619448415e857fbc76fa806a0eccbad1274"
    networks:
      - arbitrum_one
      - optimism
    tags:
      - contract
    name: various:DiffersByChain
  - address: "0x777be25f9fdca87e8a0e06ad4be93d65429fcb9f"
    networks:
      - optimism
    tags:
      - contract
    name: unverified
  - address: "0x9df6dbb291e96597114d2cbcd856325e6a731e06"
    networks:
      - optimism
    tags:
      - contract
    name: TokenCustodian
  - address: "0x5f001c3915084186b9109fb9dc1e978c98f854b0"
    networks:
      - optimism
    tags:
      - contract
    name: Superfluid
  - address: "0xbf7bcce8d60a9c3f6bfaec9346aa85b9f781a4e9"
    networks:
      - arbitrum_one
      - optimism
    tags:
      - contract
    name: various:DiffersByChain
  - address: "0x554c06487bec8c890a0345eb05a5292c1b1017bd"
    networks:
      - mainnet
      - optimism
    tags:
      - contract
    name: various:DiffersByChain
  - address: "0xcc64973238cf06a164982146ff2dcdc7f977420b"
    networks:
      - optimism
    tags:
      - contract
    name: UUPSProxy
  - address: "0xd0de1486f69495d49c02d8f541b7dadf9cf5cd91"
    networks:
      - arbitrum_one
      - mainnet
      - optimism
    tags:
      - contract
    name: various:DiffersByChain
  - address: "0xbe0ff75a59e32d1ec686e79542612f33c318f57a"
    networks:
      - optimism
    tags:
      - contract
    name: ConstantFlowAgreementV1
  - address: "0x94a8358e313044bc5bc4a615da4e59acaf3e1101"
    networks:
      - optimism
    tags:
      - contract
    name: SuperTokenFactory
  - address: "0x507c3a7c6ccc253884a2e3a3ee2a211cc7e796a6"
    networks:
      - arbitrum_one
      - optimism
    tags:
      - contract
    name: various:DiffersByChain
  - address: "0x5a9ba2a62b2c802ff22f54b01b403dd4bb4a049c"
    networks:
      - optimism
    tags:
      - contract
    name: ConstantFlowAgreementV1
  - address: "0xc50a1cd958b3ca29af9ee4730f69616e47dc693f"
    networks:
      - optimism
    tags:
      - contract
    name: Superfluid
  - address: "0x259abf1e6de9a4db62632c63ff7b91d4565434d4"
    networks:
      - optimism
    tags:
      - contract
    name: Superfluid
  - address: "0x5bb5908dccc9bb0fc39a78cfdf9e47b4c08e9521"
    networks:
      - arbitrum_one
      - mainnet
      - optimism
    tags:
      - contract
    name: various:DiffersByChain
  - address: "0xbca593fdc031dd4ccee2edc2dfe98c50edae3a99"
    networks:
      - optimism
    tags:
      - contract
    name: UUPSProxy
  - address: "0x015036a77ef143aa14d6d800cc15d49f143e3880"
    networks:
      - optimism
    tags:
      - contract
    name: Superfluid
  - address: "0x4983a0f6c67304c850b4ee713a4c31cc99ed0cf3"
    networks:
      - optimism
    tags:
      - contract
    name: unverified
  - address: "0x463a5fdc1991242a70df90bc7afd89a8dd53586c"
    networks:
      - arbitrum_one
      - mainnet
      - optimism
    tags:
      - contract
    name: various:DiffersByChain
  - address: "0xfbce35101ed531c08604c9ba16de4500477d6f54"
    networks:
      - optimism
    tags:
      - contract
    name: Superfluid
  - address: "0x3e61fa0baf0e3011ba94e9cb38a5638a652c1769"
    networks:
      - optimism
    tags:
      - contract
    name: unverified
  - address: "0x74b57883f8ce9f2bd330286e884cfd8bb24ac4ed"
    networks:
      - arbitrum_one
      - mainnet
      - optimism
    tags:
      - contract
    name: various:DiffersByChain
  - address: "0x2d2a2ab9188f7dac02686003b5282988a6693be6"
    networks:
      - optimism
    tags:
      - contract
    name: Resolver
  - address: "0x2aa431706dc48805d7c73f12210254da5eb7eebf"
    networks:
      - optimism
    tags:
      - contract
    name: SlotsBitmapLibrary
  - address: "0x89b4518dda51077c51e7853941c7dd3ac70d10f1"
    networks:
      - optimism
    tags:
      - contract
    name: UUPSProxy
  - address: "0x9b815f3b8a0ce0ced76bb652f4b9e9a473d1dd04"
    networks:
      - arbitrum_one
      - mainnet
      - optimism
    tags:
      - contract
    name: various:DiffersByChain
  - address: "0x621d9ca96c2d4fd559c191ec5dbdeb180eddd4c1"
    networks:
      - optimism
    tags:
      - contract
    name: Resolver
  - address: "0x09d7d1391f7e12a1e6add8b119248e355883d74f"
    networks:
      - optimism
    tags:
      - contract
    name: unverified
  - address: "0xbe20bac0dcf6f01834f51ccdab2dd72707c6e9b6"
    networks:
      - optimism
    tags:
      - contract
    name: Superfluid
  - address: "0xdf2f3a7e116575478b72a7a4cc80c219ece4ca5b"
    networks:
      - arbitrum_one
      - optimism
    tags:
      - contract
    name: various:DiffersByChain
  - address: "0xc5093f78c91351a6b4b6bc5f8f89bdcf88920393"
    networks:
      - optimism
    tags:
      - contract
    name: unverified
  - address: "0xf21019b8688e7730ca6d9002569ecbaf8d1a3083"
    networks:
      - arbitrum_one
      - optimism
    tags:
      - contract
    name: various:DiffersByChain
  - address: "0x5b3f7d29379a9569d61da92ac6a70a19faaff618"
    networks:
      - optimism
    tags:
      - contract
    name: UUPSProxy
  - address: "0xbf42d2f5ca96715a808801d73f34dc6554a7e62b"
    networks:
      - optimism
    tags:
      - contract
    name: Superfluid
  - address: "0x8e310ce29ab7fa2878944a65bb0eaf97b1853d40"
    networks:
      - optimism
    tags:
      - contract
    name: SuperfluidLoader
  - address: "0x143ea239159155b408e71cdbe836e8cfd6766732"
    networks:
      - optimism
    tags:
      - contract
    name: ConstantFlowAgreementV1
  - address: "0x3aa4d04111955dfdfa285e32dd9624105c6d84b4"
    networks:
      - optimism
    tags:
      - contract
    name: unverified
  - address: "0x2b89d2cf849ade32bff380d384476957f1becf4e"
    networks:
      - optimism
    tags:
      - contract
    name: unverified
  - address: "0x960b54b7f585c2d2c5ccface9f69ea97137ec69f"
    networks:
      - optimism
    tags:
      - contract
    name: unverified
  - address: "0xd19e9a80bad127ca6d26647f7c0bc27d3c690e72"
    networks:
      - optimism
    tags:
      - contract
    name: SlotsBitmapLibrary
  - address: "0x992805ed822c786bcdba4cb1f07b5cada3bc3cba"
    networks:
      - optimism
    tags:
      - contract
    name: InstantDistributionAgreementV1
  - address: "0x7a889bb2846f79d485fb3ce5959efc29a13a0a6f"
    networks:
      - optimism
    tags:
      - contract
    name: Superfluid
  - address: "0x18f9e9c72c8dd094792446c2a195ed6843c5ec2e"
    networks:
      - arbitrum_one
      - optimism
    tags:
      - contract
    name: various:DiffersByChain
  - address: "0x75d30bef12650239243eed131ae6a321a81df427"
    networks:
      - optimism
    tags:
      - contract
    name: unverified
  - address: "0x85f30c14485d1e5708c3726cb4f780590402f0ba"
    networks:
      - optimism
    tags:
      - contract
    name: Superfluid
  - address: "0x30a6933ca9230361972e413a15dc8114c952414e"
    networks:
      - arbitrum_one
      - optimism
    tags:
      - contract
    name: various:DiffersByChain
  - address: "0xbe49ac1eadac65dccf204d4df81d650b50122ab2"
    networks:
      - arbitrum_one
      - optimism
    tags:
      - contract
    name: various:DiffersByChain
  - address: "0x35aed9e37fc7b8030d4b643139bfe63f15d12ead"
    networks:
      - optimism
    tags:
      - contract
    name: SuperToken
  - address: "0x0e8611a5c8d2591bec62c6ff50ca0324501ed62b"
    networks:
      - optimism
    tags:
      - contract
    name: Resolver
  - address: "0xadcf0ac9f2aa04a79fc64a1fdf0a0c9f3ae0556a"
    networks:
      - arbitrum_one
      - optimism
    tags:
      - contract
    name: various:DiffersByChain
  - address: "0x997b37fb47c489cf067421aeeaf7be0543fa5362"
    networks:
      - optimism
    tags:
      - contract
    name: Superfluid
  - address: "0xcfa132e353cb4e398080b9700609bb008eceb125"
    networks:
      - arbitrum_one
      - mainnet
      - optimism
      - base
      - matic
      - scroll
    tags:
      - contract
    name: CFAv1Forwarder
  - address: "0x6DA13Bde224A05a288748d857b9e7DDEffd1dE08"
    networks:
      - optimism
      - base
      - matic
      - arbitrum_one
      - scroll
    tags:
      - contract
    name: GDAv1Forwarder
  - address: "0x65377d4dfE9c01639A41952B5083D58964782892"
    networks:
      - optimism
    tags:
      - contract
    name: VestingScheduler
  - address: "0x137d1053cb9bb6a32a90e092cbe9ed23c1e86358"
    networks:
      - optimism
    tags:
      - contract
    name: unverified
  - address: "0x36df169dbf5ce3c6f58d46f0addef58f01381232"
    networks:
      - arbitrum_one
      - optimism
    tags:
      - contract
    name: various:DiffersByChain
  - address: "0xfb2b126660be2fdeba254b1f6e4348644e8482e7"
    networks:
      - optimism
    tags:
      - contract
    name: UUPSProxy
  - address: "0xdaa54c18ce99b84ce718f56f7e6f70e243550c70"
    networks:
      - optimism
    tags:
      - contract
    name: SuperfluidGovernanceII
  - address: "0xc8dcf0cbb0f02475ebadabe7daebc5b8b6b81f57"
    networks:
      - arbitrum_one
      - optimism
    tags:
      - contract
    name: various:DiffersByChain
  - address: "0x42b709822f18595443c308c1be5e63cbfef06481"
    networks:
      - arbitrum_one
      - optimism
    tags:
      - contract
    name: various:DiffersByChain
  - address: "0xf353978890204756fc5fa6dfbd16a91eac9e6f4d"
    networks:
      - arbitrum_one
      - optimism
    tags:
      - contract
    name: various:DiffersByChain
  - address: "0xe5e2421c5b9488c17e9e58e26a17b4f4bb3f84a1"
    networks:
      - optimism
    tags:
      - contract
    name: ConstantFlowAgreementV1
  - address: "0xf4bae246462166ad35bb11fc9831953664195531"
    networks:
      - optimism
    tags:
      - contract
    name: SlotsBitmapLibrary
  - address: "0x5255b9a8d06af60688bc8a967b5b6049e3de3ac6"
    networks:
      - optimism
    tags:
      - contract
    name: InstantDistributionAgreementV1
  - address: "0x385439d9063cad130e4786feab5a17ed79e648d5"
    networks:
      - optimism
    tags:
      - contract
    name: ConstantOutflowNFT
  - address: "0xf759c2ee9d7107e83f9c0dbe6645fbd54ea92644"
    networks:
      - optimism
    tags:
      - contract
    name: ConstantInflowNFT
  - address: "0x60f89041bf199a112980ad221971fc47c5d7be1e"
    networks:
      - optimism
    tags:
      - contract
    name: SuperToken
  - address: "0x8405c5bb7292f5e181d0870ddcb4a51efaf7e074"
    networks:
      - optimism
    tags:
      - contract
    name: SuperTokenFactory
  - address: "0x07e4a282f8f20032f3e766fffb73c8b86ba7e1f1"
    networks:
      - optimism
    tags:
      - contract
    name: ExistentialNFT
  - address: "0xe3f6ec0676b9ce5d759580e1d526dee31678c283"
    networks:
      - optimism
    tags:
      - contract
    name: BatchLiquidator
  - address: "0x5faf863c89fc6dab2d61b60ee5e6ca0305acc295"
    networks:
      - optimism
    tags:
      - contract
    name: ExistentialNFT
  - address: "0xbfc8c07468aeea87a0a1d30a23804cf4fd73eff1"
    networks:
      - optimism
    tags:
      - contract
    name: ExistentialNFTCloneFactory
  - address: "0x719cf569ffc5c09625b2b5c68a1078f73c6a1a6f"
    networks:
      - any_evm
    tags:
      - eoa
      - wallet
  - address: "0x6a214c324553F96F04eFBDd66908685525Da0E0d"
    networks:
      - base
    tags:
      - contract
    name: Resolver
  - address: "0x19ba78B9cDB05A877718841c574325fdB53601bb"
    networks:
      - base
    tags:
      - contract
    name: CFAv1
  - address: "0x66DF3f8e14CF870361378d8F61356D15d9F425C4"
    networks:
      - base
    tags:
      - contract
    name: IDAv1
  - address: "0xfE6c87BE05feDB2059d2EC41bA0A09826C9FD7aa"
    networks:
      - base
    tags:
      - contract
    name: GDAv1
  - address: "0x9F9EEd9Bbc38E9e0514fD9dFcc0Bca9869A9c534"
    networks:
      - base
    tags:
      - contract
    name: SuperfluidLoaderv1
  - address: "0x889ebeCaD5F8C34Fd96023456d0fC5cE54eb74Cb"
    networks:
      - base
    tags:
      - contract
    name: BatchLiquidator
  - address: "0xC72CEd15204d02183c83fEbb918b183E400811Ee"
    networks:
      - base
    tags:
      - contract
    name: FlowScheduler
  - address: "0xe20B9a38E0c96F61d1bA6b42a61512D56Fea1Eb3"
    networks:
      - base
    tags:
      - contract
      - factory
    name: SuperTokenFactory
  - address: "0xA87F76e99f6C8Ff8996d14f550ceF47f193D9A09"
    networks:
      - base
    tags:
      - contract
    name: TOGA
  - address: "0x642332562BC60a4Bd9681E7bb1588f7456A497aC"
    networks:
      - base
    tags:
      - contract
      - factory
    name: ExistentialNFTCloneFactory
  - address: "0x4C073B3baB6d8826b8C5b229f3cfdC1eC6E47E74"
    networks:
      - base
    tags:
      - contract
      - factory
    name: UUPSProxy
  - address: "0xDF92D0E6Bcb9385FDe99aD21Ff5e47Fb47E3c6b2"
    networks:
      - base
    tags:
      - contract
<<<<<<< HEAD
    name: VestingScheduler
  - address: "0x8bDCb5613153f41B2856F71Bd7A7e0432F6dbe58"
    networks:
      - matic
    tags:
      - contract
    name: resolver
  - address: "0x3AD3f7A0965Ce6f9358AD5CCE86Bc2b05F1EE087"
    networks:
      - matic
    tags:
      - contract
    name: governance
  - address: "0x6EeE6060f715257b970700bc2656De21dEdF074C"
    networks:
      - matic
    tags:
      - contract
    name: cfaV1
  - address: "0xB0aABBA4B2783A72C52956CDEF62d438ecA2d7a1"
    networks:
      - matic
    tags:
      - contract
    name: idaV1
  - address: "0x961dd5A052741B49B6CBf6759591f9D8576fCFb0"
    networks:
      - matic
    tags:
      - contract
    name: gdaV1
  - address: "0x2C90719f25B10Fc5646c82DA3240C76Fa5BcCF34"
    networks:
      - matic
    tags:
      - contract
      - factory
    name: superTokenFactory
  - address: "0x554e2bbaCF43FD87417b7201A9F1649a3ED89d68"
    networks:
      - matic
    tags:
      - contract
    name: constantOutflowNFT
  - address: "0x55909bB8cd8276887Aae35118d60b19755201c68"
    networks:
      - matic
    tags:
      - contract
    name: constantInflowNFT
  - address: "0x444A48dA32649Ed03eeC9B9cD416748262c320E6"
    networks:
      - matic
    tags:
      - contract
    name: superfluidLoader
  - address: "0x6AEAeE5Fd4D05A741723D752D30EE4D72690A8f7"
    networks:
      - matic
    tags:
      - contract
    name: toga
  - address: "0xA6Cdb472e7E22Bf30ae6fB752E4a13eBF3c12165"
    networks:
      - matic
    tags:
      - contract
    name: batchLiquidator
  - address: "0x55F7758dd99d5e185f4CC08d4Ad95B71f598264D"
    networks:
      - matic
    tags:
      - contract
    name: flowScheduler
  - address: "0xcFE6382B33F2AdaFbE46e6A26A88E0182ae32b0c"
    networks:
      - matic
    tags:
      - contract
    name: vestingScheduler
  - address: "0x497aa106Da00BFa8f8BC266EF0793131930Fa630"
    networks:
      - matic
    tags:
      - contract
      - factory
    name: existentialNFTCloneFactory
  - address: "0x609b9d9d6Ee9C3200745A79B9d3398DBd63d509F"
    networks:
      - arbitrum_one
    tags:
      - contract
    name: resolver
  - address: "0x0170FFCC75d178d426EBad5b1a31451d00Ddbd0D"
    networks:
      - arbitrum_one
    tags:
      - contract
    name: governance
  - address: "0x731FdBB12944973B500518aea61942381d7e240D"
    networks:
      - arbitrum_one
    tags:
      - contract
    name: cfaV1
  - address: "0x2319C7e07EB063340D2a0E36709B0D65fda75986"
    networks:
      - arbitrum_one
    tags:
      - contract
    name: idaV1
  - address: "0x1e299701792a2aF01408B122419d65Fd2dF0Ba02"
    networks:
      - arbitrum_one
    tags:
      - contract
    name: gdaV1
  - address: "0x1C21Ead77fd45C84a4c916Db7A6635D0C6FF09D6"
    networks:
      - arbitrum_one
    tags:
      - contract
      - factory
    name: superTokenFactory
  - address: "0x051e766e2d8dc65ae2bFCF084A50AD0447634227"
    networks:
      - arbitrum_one
    tags:
      - contract
    name: constantOutflowNFT
  - address: "0x0043d7c85C8b96a49A72A92C0B48CdC4720437d7"
    networks:
      - arbitrum_one
    tags:
      - contract
    name: constantInflowNFT
  - address: "0xe8B40071df98bBEe23833905AFcF7b28fC7Ca3cb"
    networks:
      - arbitrum_one
    tags:
      - contract
    name: superfluidLoader
  - address: "0xFC63B7C762B10670Eda15cF3ca3970bCDB28C9eF"
    networks:
      - arbitrum_one
    tags:
      - contract
    name: toga
  - address: "0x6C66e5c5D201A753ff497F2e9eC5D545631854d0"
    networks:
      - arbitrum_one
    tags:
      - contract
    name: batchLiquidator
  - address: "0x3fA8B653F9abf91428800C0ba0F8D145a71F97A1"
    networks:
      - arbitrum_one
    tags:
      - contract
    name: flowScheduler
  - address: "0x55c8fc400833eEa791087cF343Ff2409A39DeBcC"
    networks:
      - arbitrum_one
    tags:
      - contract
    name: vestingScheduler
  - address: "0xF353978890204756fc5fa6dfbD16a91eac9E6f4d"
    networks:
      - arbitrum_one
    tags:
      - contract
      - factory
    name: existentialNFTCloneFactory
  - address: "0xeE4cD028f5fdaAdeA99f8fc38e8bA8A57c90Be53"
    networks:
      - mainnet
    tags:
      - contract
    name: resolver
  - address: "0xe2E14e2C4518cB06c32Cd0818B4C01f53E1Ba653"
    networks:
      - mainnet
    tags:
      - contract
    name: governance
  - address: "0x2844c1BBdA121E9E43105630b9C8310e5c72744b"
    networks:
      - mainnet
    tags:
      - contract
    name: cfaV1
  - address: "0xbCF9cfA8Da20B591790dF27DE65C1254Bf91563d"
    networks:
      - mainnet
    tags:
      - contract
    name: idaV1
  - address: "0x0422689cc4087b6B7280e0a7e7F655200ec86Ae1"
    networks:
      - mainnet
    tags:
      - contract
      - factory
    name: superTokenFactory
  - address: "0x9775EEBdfF8AE845e7Ad3d1D04B85e6c6d284aCB"
    networks:
      - mainnet
    tags:
      - contract
    name: superfluidLoader
  - address: "0x8B5a2CF69a56d7F8Fa027edcA23594cdDF544dDc"
    networks:
      - mainnet
    tags:
      - contract
    name: toga
  - address: "0x554c06487bEc8c890A0345eb05a5292C1b1017Bd"
    networks:
      - mainnet
    tags:
      - contract
    name: batchLiquidator
  - address: "0xAA0cD305eD020137E302CeCede7b18c0A05aCCDA"
    networks:
      - mainnet
    tags:
      - contract
    name: flowScheduler
  - address: "0x39D5cBBa9adEBc25085a3918d36D5325546C001B"
    networks:
      - mainnet
    tags:
      - contract
    name: vestingScheduler
  - address: "0xb25a19c0e7d10c8D37E5b63Ed3213b67f7ebfF80"
    networks:
      - scroll
    tags:
      - contract
    name: resolver
  - address: "0xC2C9a709A6744816b3712D520BD314fe610AEa33"
    networks:
      - scroll
    tags:
      - contract
    name: governance
  - address: "0xB3bcD6da1eeB6c97258B3806A853A6dcD3B6C00c"
    networks:
      - scroll
    tags:
      - contract
    name: cfaV1
  - address: "0x4112557F0F228A18654d3C39599421DE9F61144d"
    networks:
      - scroll
    tags:
      - contract
    name: idaV1
  - address: "0x97a9f293d7eD13f3fbD499cE684Ed4F103295a28"
    networks:
      - scroll
    tags:
      - contract
    name: gdaV1
  - address: "0x0de05fe0fF8F5eA9475CA8425e2D05Dd38ccED84"
    networks:
      - scroll
    tags:
      - contract
    name: constantOutflowNFT
  - address: "0x8c24Fc82c8fDd763F08E654212fc27e577EbD934"
    networks:
      - scroll
    tags:
      - contract
    name: constantInflowNFT
  - address: "0x7613030429E95cDFC76FE70f9573037068B51815"
    networks:
      - scroll
    tags:
      - contract
    name: superfluidLoader
  - address: "0x1bF9D75d50fD828a93f69ECB06f2B85767792CEB"
    networks:
      - scroll
    tags:
      - contract
    name: toga
  - address: "0x3024A39099D4FAE7c9eA8329FAfe05576AEd2c00"
    networks:
      - scroll
    tags:
      - contract
    name: batchLiquidator
  - address: "0xacFBED2bC9344C158DD3dC229b84Bd7220e7c673"
    networks:
      - scroll
    tags:
      - contract
      - factory
    name: superTokenFactory
websites:
  - url: https://www.superfluid.finance/
description: Rails for realtime finance
social:
  twitter:
    - url: https://twitter.com/Superfluid_HQ
=======
    name: VestingScheduler
>>>>>>> bf3e5d50
<|MERGE_RESOLUTION|>--- conflicted
+++ resolved
@@ -902,7 +902,6 @@
       - base
     tags:
       - contract
-<<<<<<< HEAD
     name: VestingScheduler
   - address: "0x8bDCb5613153f41B2856F71Bd7A7e0432F6dbe58"
     networks:
@@ -1203,13 +1202,4 @@
     tags:
       - contract
       - factory
-    name: superTokenFactory
-websites:
-  - url: https://www.superfluid.finance/
-description: Rails for realtime finance
-social:
-  twitter:
-    - url: https://twitter.com/Superfluid_HQ
-=======
-    name: VestingScheduler
->>>>>>> bf3e5d50
+    name: superTokenFactory